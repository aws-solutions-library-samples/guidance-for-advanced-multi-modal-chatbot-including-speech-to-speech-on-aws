--- conflicted
+++ resolved
@@ -134,7 +134,6 @@
 ```bash
 ./deploy.sh -e dev -i
 ```
-<<<<<<< HEAD
 3. Replace placeholder values with chatbot.yaml CloudFormation stack outputs
 4. Build and Deploy Frontend
       * Install dependencies
@@ -143,84 +142,6 @@
       ```npm run build```
 5. Upload the contents of chatbot-react/build to ```< ReactAppHostBucket>``` Amazon S3 bucket
 ![deploy-app](https://github.com/user-attachments/assets/112b08be-af4b-4619-887d-a98384b416aa)
-=======
-
-For help and more options:
-```bash
-./deploy.sh -h
-```
-
-## Option 2: Manual CDK Deployment
-
-If you prefer to control each step of the deployment process:
-
-1. Install dependencies:
-   ```bash
-   cd cdk
-   npm ci
-   ```
-
-2. Build the CDK app:
-   ```bash
-   npm run build
-   ```
-
-3. Bootstrap your AWS environment (if not already done):
-   ```bash
-   cdk bootstrap aws://your-account-id/your-region
-   ```
-
-4. Deploy the main stack:
-   ```bash
-   cdk deploy MultimediaRagStack-dev --context resourceSuffix=dev --profile your-aws-profile
-   ```
-
-5. Deploy Lambda@Edge (if needed):
-   ```bash
-   cdk deploy LambdaEdgeStack-dev --context deployEdgeLambda=true --context resourceSuffix=dev --profile your-aws-profile
-   ```
-
-6. Build the React frontend:
-   ```bash
-   cd ../chatbot-react
-   npm install
-   npm run build
-   ```
-
-7. Upload the frontend to the Application Host S3 bucket:
-   ```bash
-   # Get the S3 bucket name from CloudFormation outputs
-   APP_BUCKET=$(aws cloudformation describe-stacks --stack-name MultimediaRagStack-dev --query "Stacks[0].Outputs[?OutputKey=='ApplicationHostBucket'].OutputValue" --output text --profile your-aws-profile)
-   
-   # Sync the build to S3
-   aws s3 sync build/ s3://$APP_BUCKET/ --profile your-aws-profile --delete
-   ```
-
-8. Generate local development configuration:
-   ```bash
-   cd ../cdk
-   node ./scripts/generate-local-config.js --env dev --profile your-aws-profile
-   ```
-
-> **Important Region Requirements**: 
-> - Bedrock Data Automation is currently available in limited regions (including us-west-2)
-> - Lambda@Edge functions must be deployed in us-east-1
-> - Make sure to deploy in a region where all required services are available
-
-## Local Development
-
-After deployment, you can run the React application locally while still connecting to cloud resources:
-
-1. The deployment automatically creates a `.env.local` file in the `chatbot-react` directory with all necessary environment variables.
-
-2. Start the React development server:
-   ```bash
-   cd chatbot-react
-   npm start
-   ```
-
-3. Access the application at `http://localhost:3000`
->>>>>>> 19fcf714
 
 ## Usage
 
